--- conflicted
+++ resolved
@@ -4,36 +4,8 @@
 	"context"
 
 	ptypes "github.com/gogo/protobuf/types"
-	"github.com/pkg/errors"
 	ethpb "github.com/prysmaticlabs/ethereumapis/eth/v1"
-<<<<<<< HEAD
 	"go.opencensus.io/trace"
-)
-
-// GetBeaconState returns the full beacon state for a given state id.
-func (bs *Server) GetBeaconState(ctx context.Context, req *ethpb.StateRequest) (*ethpb.BeaconStateResponse, error) {
-	return nil, errors.New("unimplemented")
-}
-
-// ListForkChoiceHeads retrieves the fork choice leaves for the current head.
-func (bs *Server) ListForkChoiceHeads(ctx context.Context, _ *ptypes.Empty) (*ethpb.ForkChoiceHeadsResponse, error) {
-	ctx, span := trace.StartSpan(ctx, "debugv1.ListForkChoiceHeads")
-	defer span.End()
-
-	heads := bs.ForkChoiceStore.ViableHeads()
-	resp := &ethpb.ForkChoiceHeadsResponse{
-		Data: make([]*ethpb.ForkChoiceHead, len(heads)),
-	}
-	for i, h := range heads {
-		root := h.Root()
-		resp.Data[i] = &ethpb.ForkChoiceHead{
-			Root: root[:],
-			Slot: h.Slot(),
-		}
-	}
-
-	return resp, nil
-=======
 	"google.golang.org/grpc/codes"
 	"google.golang.org/grpc/status"
 )
@@ -56,7 +28,21 @@
 }
 
 // ListForkChoiceHeads retrieves the fork choice leaves for the current head.
-func (ds *Server) ListForkChoiceHeads(ctx context.Context, _ *ptypes.Empty) (*ethpb.ForkChoiceHeadsResponse, error) {
-	return nil, errors.New("unimplemented")
->>>>>>> 0b06c48e
+func (bs *Server) ListForkChoiceHeads(ctx context.Context, _ *ptypes.Empty) (*ethpb.ForkChoiceHeadsResponse, error) {
+	ctx, span := trace.StartSpan(ctx, "debugv1.ListForkChoiceHeads")
+	defer span.End()
+
+	heads := bs.ForkChoiceStore.ViableHeads()
+	resp := &ethpb.ForkChoiceHeadsResponse{
+		Data: make([]*ethpb.ForkChoiceHead, len(heads)),
+	}
+	for i, h := range heads {
+		root := h.Root()
+		resp.Data[i] = &ethpb.ForkChoiceHead{
+			Root: root[:],
+			Slot: h.Slot(),
+		}
+	}
+
+	return resp, nil
 }